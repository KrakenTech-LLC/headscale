package headscale

import (
	"database/sql/driver"
	"fmt"
	"sort"
	"strconv"
	"strings"
	"time"

	"github.com/fatih/set"
	v1 "github.com/juanfont/headscale/gen/go/headscale/v1"
	"github.com/rs/zerolog/log"
	"google.golang.org/protobuf/types/known/timestamppb"
	"inet.af/netaddr"
	"tailscale.com/tailcfg"
	"tailscale.com/types/key"
)

const (
	errMachineNotFound                  = Error("machine not found")
	errMachineRouteIsNotAvailable       = Error("route is not available on machine")
	errMachineAddressesInvalid          = Error("failed to parse machine addresses")
	errMachineNotFoundRegistrationCache = Error(
		"machine not found in registration cache",
	)
	errCouldNotConvertMachineInterface = Error("failed to convert machine interface")
	errHostnameTooLong                 = Error("Hostname too long")
)

const (
	maxHostnameLength = 255
)

// Machine is a Headscale client.
type Machine struct {
	ID          uint64 `gorm:"primary_key"`
	MachineKey  string `gorm:"type:varchar(64);unique_index"`
	NodeKey     string
	DiscoKey    string
	IPAddresses MachineAddresses
	Name        string
	NamespaceID uint
	Namespace   Namespace `gorm:"foreignKey:NamespaceID"`

	RegisterMethod string

	// TODO(kradalby): This seems like irrelevant information?
	AuthKeyID uint
	AuthKey   *PreAuthKey

	LastSeen             *time.Time
	LastSuccessfulUpdate *time.Time
	Expiry               *time.Time

<<<<<<< HEAD
	HostInfo      HostInfo
	Endpoints     StringList
	EnabledRoutes IPPrefixes
=======
	// TODO(kradalby): Figure out a way to use tailcfg datatypes
	// here and have gorm serialise them.
	HostInfo      datatypes.JSON
	Endpoints     datatypes.JSON
	EnabledRoutes datatypes.JSON
>>>>>>> eeded85d

	CreatedAt time.Time
	UpdatedAt time.Time
	DeletedAt *time.Time
}

type (
	Machines  []Machine
	MachinesP []*Machine
)

type MachineAddresses []netaddr.IP

func (ma MachineAddresses) ToStringSlice() []string {
	strSlice := make([]string, 0, len(ma))
	for _, addr := range ma {
		strSlice = append(strSlice, addr.String())
	}

	return strSlice
}

func (ma *MachineAddresses) Scan(destination interface{}) error {
	switch value := destination.(type) {
	case string:
		addresses := strings.Split(value, ",")
		*ma = (*ma)[:0]
		for _, addr := range addresses {
			if len(addr) < 1 {
				continue
			}
			parsed, err := netaddr.ParseIP(addr)
			if err != nil {
				return err
			}
			*ma = append(*ma, parsed)
		}

		return nil

	default:
		return fmt.Errorf("%w: unexpected data type %T", errMachineAddressesInvalid, destination)
	}
}

// Value return json value, implement driver.Valuer interface.
func (ma MachineAddresses) Value() (driver.Value, error) {
	addresses := strings.Join(ma.ToStringSlice(), ",")

	return addresses, nil
}

// isExpired returns whether the machine registration has expired.
func (machine Machine) isExpired() bool {
	// If Expiry is not set, the client has not indicated that
	// it wants an expiry time, it is therefor considered
	// to mean "not expired"
	if machine.Expiry == nil || machine.Expiry.IsZero() {
		return false
	}

	return time.Now().UTC().After(*machine.Expiry)
}

func containsAddresses(inputs []string, addrs []string) bool {
	for _, addr := range addrs {
		if containsString(inputs, addr) {
			return true
		}
	}

	return false
}

// matchSourceAndDestinationWithRule.
func matchSourceAndDestinationWithRule(
	ruleSources []string,
	ruleDestinations []string,
	source []string,
	destination []string,
) bool {
	return containsAddresses(ruleSources, source) &&
		containsAddresses(ruleDestinations, destination)
}

// getFilteredByACLPeerss should return the list of peers authorized to be accessed from machine.
func getFilteredByACLPeers(
	machines []Machine,
	rules []tailcfg.FilterRule,
	machine *Machine,
) Machines {
	log.Trace().
		Caller().
		Str("machine", machine.Name).
		Msg("Finding peers filtered by ACLs")

	peers := make(map[uint64]Machine)
	// Aclfilter peers here. We are itering through machines in all namespaces and search through the computed aclRules
	// for match between rule SrcIPs and DstPorts. If the rule is a match we allow the machine to be viewable.
	for _, peer := range machines {
		if peer.ID == machine.ID {
			continue
		}
		for _, rule := range rules {
			var dst []string
			for _, d := range rule.DstPorts {
				dst = append(dst, d.IP)
			}
			if matchSourceAndDestinationWithRule(
				rule.SrcIPs,
				dst,
				machine.IPAddresses.ToStringSlice(),
				peer.IPAddresses.ToStringSlice(),
			) || // match source and destination
				matchSourceAndDestinationWithRule(
					rule.SrcIPs,
					dst,
					peer.IPAddresses.ToStringSlice(),
					machine.IPAddresses.ToStringSlice(),
				) || // match return path
				matchSourceAndDestinationWithRule(
					rule.SrcIPs,
					dst,
					machine.IPAddresses.ToStringSlice(),
					[]string{"*"},
				) || // match source and all destination
				matchSourceAndDestinationWithRule(
					rule.SrcIPs,
					dst,
					[]string{"*"},
					[]string{"*"},
				) || // match source and all destination
				matchSourceAndDestinationWithRule(
					rule.SrcIPs,
					dst,
					[]string{"*"},
					peer.IPAddresses.ToStringSlice(),
				) || // match source and all destination
				matchSourceAndDestinationWithRule(
					rule.SrcIPs,
					dst,
					[]string{"*"},
					machine.IPAddresses.ToStringSlice(),
				) { // match all sources and source
				peers[peer.ID] = peer
			}
		}
	}

	authorizedPeers := make([]Machine, 0, len(peers))
	for _, m := range peers {
		authorizedPeers = append(authorizedPeers, m)
	}
	sort.Slice(
		authorizedPeers,
		func(i, j int) bool { return authorizedPeers[i].ID < authorizedPeers[j].ID },
	)

	log.Trace().
		Caller().
		Str("machine", machine.Name).
		Msgf("Found some machines: %v", machines)

	return authorizedPeers
}

func (h *Headscale) ListPeers(machine *Machine) (Machines, error) {
	log.Trace().
		Caller().
		Str("machine", machine.Name).
		Msg("Finding direct peers")

	machines := Machines{}
	if err := h.db.Preload("AuthKey").Preload("AuthKey.Namespace").Preload("Namespace").Where("machine_key <> ?",
		machine.MachineKey).Find(&machines).Error; err != nil {
		log.Error().Err(err).Msg("Error accessing db")

		return Machines{}, err
	}

	sort.Slice(machines, func(i, j int) bool { return machines[i].ID < machines[j].ID })

	log.Trace().
		Caller().
		Str("machine", machine.Name).
		Msgf("Found peers: %s", machines.String())

	return machines, nil
}

func (h *Headscale) getPeers(machine *Machine) (Machines, error) {
	var peers Machines
	var err error

	// If ACLs rules are defined, filter visible host list with the ACLs
	// else use the classic namespace scope
	if h.aclPolicy != nil {
		var machines []Machine
		machines, err = h.ListMachines()
		if err != nil {
			log.Error().Err(err).Msg("Error retrieving list of machines")

			return Machines{}, err
		}
		peers = getFilteredByACLPeers(machines, h.aclRules, machine)
	} else {
		peers, err = h.ListPeers(machine)
		if err != nil {
			log.Error().
				Caller().
				Err(err).
				Msg("Cannot fetch peers")

			return Machines{}, err
		}
	}

	sort.Slice(peers, func(i, j int) bool { return peers[i].ID < peers[j].ID })

	log.Trace().
		Caller().
		Str("machine", machine.Name).
		Msgf("Found total peers: %s", peers.String())

	return peers, nil
}

func (h *Headscale) getValidPeers(machine *Machine) (Machines, error) {
	validPeers := make(Machines, 0)

	peers, err := h.getPeers(machine)
	if err != nil {
		return Machines{}, err
	}

	for _, peer := range peers {
		if !peer.isExpired() {
			validPeers = append(validPeers, peer)
		}
	}

	return validPeers, nil
}

func (h *Headscale) ListMachines() ([]Machine, error) {
	machines := []Machine{}
	if err := h.db.Preload("AuthKey").Preload("AuthKey.Namespace").Preload("Namespace").Find(&machines).Error; err != nil {
		return nil, err
	}

	return machines, nil
}

// GetMachine finds a Machine by name and namespace and returns the Machine struct.
func (h *Headscale) GetMachine(namespace string, name string) (*Machine, error) {
	machines, err := h.ListMachinesInNamespace(namespace)
	if err != nil {
		return nil, err
	}

	for _, m := range machines {
		if m.Name == name {
			return &m, nil
		}
	}

	return nil, errMachineNotFound
}

// GetMachineByID finds a Machine by ID and returns the Machine struct.
func (h *Headscale) GetMachineByID(id uint64) (*Machine, error) {
	m := Machine{}
	if result := h.db.Preload("Namespace").Find(&Machine{ID: id}).First(&m); result.Error != nil {
		return nil, result.Error
	}

	return &m, nil
}

// GetMachineByMachineKey finds a Machine by ID and returns the Machine struct.
func (h *Headscale) GetMachineByMachineKey(
	machineKey key.MachinePublic,
) (*Machine, error) {
	m := Machine{}
	if result := h.db.Preload("Namespace").First(&m, "machine_key = ?", MachinePublicKeyStripPrefix(machineKey)); result.Error != nil {
		return nil, result.Error
	}

	return &m, nil
}

// UpdateMachine takes a Machine struct pointer (typically already loaded from database
// and updates it with the latest data from the database.
func (h *Headscale) UpdateMachine(machine *Machine) error {
	if result := h.db.Find(machine).First(&machine); result.Error != nil {
		return result.Error
	}

	return nil
}

// ExpireMachine takes a Machine struct and sets the expire field to now.
func (h *Headscale) ExpireMachine(machine *Machine) {
	now := time.Now()
	machine.Expiry = &now

	h.setLastStateChangeToNow(machine.Namespace.Name)

	h.db.Save(machine)
}

// RefreshMachine takes a Machine struct and sets the expire field to now.
func (h *Headscale) RefreshMachine(machine *Machine, expiry time.Time) {
	now := time.Now()

	machine.LastSuccessfulUpdate = &now
	machine.Expiry = &expiry

	h.setLastStateChangeToNow(machine.Namespace.Name)

	h.db.Save(machine)
}

// DeleteMachine softs deletes a Machine from the database.
func (h *Headscale) DeleteMachine(machine *Machine) error {
	if err := h.db.Delete(&machine).Error; err != nil {
		return err
	}

	return nil
}

func (h *Headscale) TouchMachine(machine *Machine) error {
	return h.db.Updates(Machine{
		ID:                   machine.ID,
		LastSeen:             machine.LastSeen,
		LastSuccessfulUpdate: machine.LastSuccessfulUpdate,
	}).Error
}

// HardDeleteMachine hard deletes a Machine from the database.
func (h *Headscale) HardDeleteMachine(machine *Machine) error {
	if err := h.db.Unscoped().Delete(&machine).Error; err != nil {
		return err
	}

	return nil
}

// GetHostInfo returns a Hostinfo struct for the machine.
func (machine *Machine) GetHostInfo() tailcfg.Hostinfo {
	return tailcfg.Hostinfo(machine.HostInfo)
}

func (h *Headscale) isOutdated(machine *Machine) bool {
	if err := h.UpdateMachine(machine); err != nil {
		// It does not seem meaningful to propagate this error as the end result
		// will have to be that the machine has to be considered outdated.
		return true
	}

	namespaceSet := set.New(set.ThreadSafe)
	namespaceSet.Add(machine.Namespace.Name)

	namespaces := make([]string, namespaceSet.Size())
	for index, namespace := range namespaceSet.List() {
		if name, ok := namespace.(string); ok {
			namespaces[index] = name
		}
	}

	lastChange := h.getLastStateChange(namespaces...)
	lastUpdate := machine.CreatedAt
	if machine.LastSuccessfulUpdate != nil {
		lastUpdate = *machine.LastSuccessfulUpdate
	}
	log.Trace().
		Caller().
		Str("machine", machine.Name).
		Time("last_successful_update", lastChange).
		Time("last_state_change", lastUpdate).
		Msgf("Checking if %s is missing updates", machine.Name)

	return lastUpdate.Before(lastChange)
}

func (machine Machine) String() string {
	return machine.Name
}

func (machines Machines) String() string {
	temp := make([]string, len(machines))

	for index, machine := range machines {
		temp[index] = machine.Name
	}

	return fmt.Sprintf("[ %s ](%d)", strings.Join(temp, ", "), len(temp))
}

// TODO(kradalby): Remove when we have generics...
func (machines MachinesP) String() string {
	temp := make([]string, len(machines))

	for index, machine := range machines {
		temp[index] = machine.Name
	}

	return fmt.Sprintf("[ %s ](%d)", strings.Join(temp, ", "), len(temp))
}

func (machines Machines) toNodes(
	baseDomain string,
	dnsConfig *tailcfg.DNSConfig,
	includeRoutes bool,
) ([]*tailcfg.Node, error) {
	nodes := make([]*tailcfg.Node, len(machines))

	for index, machine := range machines {
		node, err := machine.toNode(baseDomain, dnsConfig, includeRoutes)
		if err != nil {
			return nil, err
		}

		nodes[index] = node
	}

	return nodes, nil
}

// toNode converts a Machine into a Tailscale Node. includeRoutes is false for shared nodes
// as per the expected behaviour in the official SaaS.
func (machine Machine) toNode(
	baseDomain string,
	dnsConfig *tailcfg.DNSConfig,
	includeRoutes bool,
) (*tailcfg.Node, error) {
	var nodeKey key.NodePublic
	err := nodeKey.UnmarshalText([]byte(NodePublicKeyEnsurePrefix(machine.NodeKey)))
	if err != nil {
		log.Trace().
			Caller().
			Str("node_key", machine.NodeKey).
			Msgf("Failed to parse node public key from hex")

		return nil, fmt.Errorf("failed to parse node public key: %w", err)
	}

	var machineKey key.MachinePublic
	err = machineKey.UnmarshalText(
		[]byte(MachinePublicKeyEnsurePrefix(machine.MachineKey)),
	)
	if err != nil {
		return nil, fmt.Errorf("failed to parse machine public key: %w", err)
	}

	var discoKey key.DiscoPublic
	if machine.DiscoKey != "" {
		err := discoKey.UnmarshalText(
			[]byte(DiscoPublicKeyEnsurePrefix(machine.DiscoKey)),
		)
		if err != nil {
			return nil, fmt.Errorf("failed to parse disco public key: %w", err)
		}
	} else {
		discoKey = key.DiscoPublic{}
	}

	addrs := []netaddr.IPPrefix{}
	for _, machineAddress := range machine.IPAddresses {
		ip := netaddr.IPPrefixFrom(machineAddress, machineAddress.BitLen())
		addrs = append(addrs, ip)
	}

	allowedIPs := append(
		[]netaddr.IPPrefix{},
		addrs...) // we append the node own IP, as it is required by the clients

	// TODO(kradalby): Needs investigation, We probably dont need this condition
	// now that we dont have shared nodes
	if includeRoutes {
		allowedIPs = append(allowedIPs, machine.EnabledRoutes...)
	}

	var derp string
	if machine.HostInfo.NetInfo != nil {
		derp = fmt.Sprintf("127.3.3.40:%d", machine.HostInfo.NetInfo.PreferredDERP)
	} else {
		derp = "127.3.3.40:0" // Zero means disconnected or unknown.
	}

	var keyExpiry time.Time
	if machine.Expiry != nil {
		keyExpiry = *machine.Expiry
	} else {
		keyExpiry = time.Time{}
	}

	var hostname string
	if dnsConfig != nil && dnsConfig.Proxied { // MagicDNS
		hostname = fmt.Sprintf(
			"%s.%s.%s",
			machine.Name,
			machine.Namespace.Name,
			baseDomain,
		)
		if len(hostname) > maxHostnameLength {
			return nil, fmt.Errorf(
				"hostname %q is too long it cannot except 255 ASCII chars: %w",
				hostname,
				errHostnameTooLong,
			)
		}
	} else {
		hostname = machine.Name
	}

	hostInfo := machine.GetHostInfo()

	node := tailcfg.Node{
		ID: tailcfg.NodeID(machine.ID), // this is the actual ID
		StableID: tailcfg.StableNodeID(
			strconv.FormatUint(machine.ID, Base10),
		), // in headscale, unlike tailcontrol server, IDs are permanent
		Name:       hostname,
		User:       tailcfg.UserID(machine.NamespaceID),
		Key:        nodeKey,
		KeyExpiry:  keyExpiry,
		Machine:    machineKey,
		DiscoKey:   discoKey,
		Addresses:  addrs,
		AllowedIPs: allowedIPs,
		Endpoints:  machine.Endpoints,
		DERP:       derp,

		Hostinfo: hostInfo.View(),
		Created:  machine.CreatedAt,
		LastSeen: machine.LastSeen,

		KeepAlive:         true,
		MachineAuthorized: !machine.isExpired(),
		Capabilities:      []string{tailcfg.CapabilityFileSharing},
	}

	return &node, nil
}

func (machine *Machine) toProto() *v1.Machine {
	machineProto := &v1.Machine{
		Id:         machine.ID,
		MachineKey: machine.MachineKey,

		NodeKey:     machine.NodeKey,
		DiscoKey:    machine.DiscoKey,
		IpAddresses: machine.IPAddresses.ToStringSlice(),
		Name:        machine.Name,
		Namespace:   machine.Namespace.toProto(),

		// TODO(kradalby): Implement register method enum converter
		// RegisterMethod: ,

		CreatedAt: timestamppb.New(machine.CreatedAt),
	}

	if machine.AuthKey != nil {
		machineProto.PreAuthKey = machine.AuthKey.toProto()
	}

	if machine.LastSeen != nil {
		machineProto.LastSeen = timestamppb.New(*machine.LastSeen)
	}

	if machine.LastSuccessfulUpdate != nil {
		machineProto.LastSuccessfulUpdate = timestamppb.New(
			*machine.LastSuccessfulUpdate,
		)
	}

	if machine.Expiry != nil {
		machineProto.Expiry = timestamppb.New(*machine.Expiry)
	}

	return machineProto
}

func (h *Headscale) RegisterMachineFromAuthCallback(
	machineKeyStr string,
	namespaceName string,
	registrationMethod string,
) (*Machine, error) {
	if machineInterface, ok := h.registrationCache.Get(machineKeyStr); ok {
		if registrationMachine, ok := machineInterface.(Machine); ok {
			namespace, err := h.GetNamespace(namespaceName)
			if err != nil {
				return nil, fmt.Errorf(
					"failed to find namespace in register machine from auth callback, %w",
					err,
				)
			}

			registrationMachine.NamespaceID = namespace.ID
			registrationMachine.RegisterMethod = registrationMethod

			machine, err := h.RegisterMachine(
				registrationMachine,
			)

			return machine, err
		} else {
			return nil, errCouldNotConvertMachineInterface
		}
	}

	return nil, errMachineNotFoundRegistrationCache
}

// RegisterMachine is executed from the CLI to register a new Machine using its MachineKey.
func (h *Headscale) RegisterMachine(machine Machine,
) (*Machine, error) {
	log.Trace().
		Caller().
		Str("machine_key", machine.MachineKey).
		Msg("Registering machine")

	log.Trace().
		Caller().
		Str("machine", machine.Name).
		Msg("Attempting to register machine")

	h.ipAllocationMutex.Lock()
	defer h.ipAllocationMutex.Unlock()

	ips, err := h.getAvailableIPs()
	if err != nil {
		log.Error().
			Caller().
			Err(err).
			Str("machine", machine.Name).
			Msg("Could not find IP for the new machine")

		return nil, err
	}

	machine.IPAddresses = ips

	h.db.Save(&machine)

	log.Trace().
		Caller().
		Str("machine", machine.Name).
		Str("ip", strings.Join(ips.ToStringSlice(), ",")).
		Msg("Machine registered with the database")

	return &machine, nil
}

func (machine *Machine) GetAdvertisedRoutes() []netaddr.IPPrefix {
	return machine.HostInfo.RoutableIPs
}

func (machine *Machine) GetEnabledRoutes() []netaddr.IPPrefix {
	return machine.EnabledRoutes
}

func (machine *Machine) IsRoutesEnabled(routeStr string) bool {
	route, err := netaddr.ParseIPPrefix(routeStr)
	if err != nil {
		return false
	}

	enabledRoutes := machine.GetEnabledRoutes()

	for _, enabledRoute := range enabledRoutes {
		if route == enabledRoute {
			return true
		}
	}

	return false
}

// EnableNodeRoute enables new routes based on a list of new routes. It will _replace_ the
// previous list of routes.
func (h *Headscale) EnableRoutes(machine *Machine, routeStrs ...string) error {
	newRoutes := make([]netaddr.IPPrefix, len(routeStrs))
	for index, routeStr := range routeStrs {
		route, err := netaddr.ParseIPPrefix(routeStr)
		if err != nil {
			return err
		}

		newRoutes[index] = route
	}

	for _, newRoute := range newRoutes {
		if !containsIPPrefix(machine.GetAdvertisedRoutes(), newRoute) {
			return fmt.Errorf(
				"route (%s) is not available on node %s: %w",
				machine.Name,
				newRoute, errMachineRouteIsNotAvailable,
			)
		}
	}

	machine.EnabledRoutes = newRoutes
	h.db.Save(&machine)

	return nil
}

func (machine *Machine) RoutesToProto() *v1.Routes {
	availableRoutes := machine.GetAdvertisedRoutes()

	enabledRoutes := machine.GetEnabledRoutes()

	return &v1.Routes{
		AdvertisedRoutes: ipPrefixToString(availableRoutes),
		EnabledRoutes:    ipPrefixToString(enabledRoutes),
	}
}<|MERGE_RESOLUTION|>--- conflicted
+++ resolved
@@ -53,17 +53,9 @@
 	LastSuccessfulUpdate *time.Time
 	Expiry               *time.Time
 
-<<<<<<< HEAD
 	HostInfo      HostInfo
 	Endpoints     StringList
 	EnabledRoutes IPPrefixes
-=======
-	// TODO(kradalby): Figure out a way to use tailcfg datatypes
-	// here and have gorm serialise them.
-	HostInfo      datatypes.JSON
-	Endpoints     datatypes.JSON
-	EnabledRoutes datatypes.JSON
->>>>>>> eeded85d
 
 	CreatedAt time.Time
 	UpdatedAt time.Time
