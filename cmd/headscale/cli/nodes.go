package cli

import (
	"fmt"
	"log"
	"strconv"
	"strings"
	"time"

	survey "github.com/AlecAivazis/survey/v2"
	"github.com/juanfont/headscale"
	v1 "github.com/juanfont/headscale/gen/go/headscale/v1"
	"github.com/pterm/pterm"
	"github.com/spf13/cobra"
	"google.golang.org/grpc/status"
	"inet.af/netaddr"
	"tailscale.com/types/key"
)

func init() {
	rootCmd.AddCommand(nodeCmd)
	listNodesCmd.Flags().StringP("namespace", "n", "", "Filter by namespace")
	listNodesCmd.Flags().BoolP("tags", "t", false, "Show tags")
	nodeCmd.AddCommand(listNodesCmd)

	registerNodeCmd.Flags().StringP("namespace", "n", "", "Namespace")
	err := registerNodeCmd.MarkFlagRequired("namespace")
	if err != nil {
		log.Fatalf(err.Error())
	}
	registerNodeCmd.Flags().StringP("key", "k", "", "Key")
	err = registerNodeCmd.MarkFlagRequired("key")
	if err != nil {
		log.Fatalf(err.Error())
	}
	nodeCmd.AddCommand(registerNodeCmd)

	expireNodeCmd.Flags().Uint64P("identifier", "i", 0, "Node identifier (ID)")
	err = expireNodeCmd.MarkFlagRequired("identifier")
	if err != nil {
		log.Fatalf(err.Error())
	}
	nodeCmd.AddCommand(expireNodeCmd)

	renameNodeCmd.Flags().Uint64P("identifier", "i", 0, "Node identifier (ID)")
	err = renameNodeCmd.MarkFlagRequired("identifier")
	if err != nil {
		log.Fatalf(err.Error())
	}
	nodeCmd.AddCommand(renameNodeCmd)

	deleteNodeCmd.Flags().Uint64P("identifier", "i", 0, "Node identifier (ID)")
	err = deleteNodeCmd.MarkFlagRequired("identifier")
	if err != nil {
		log.Fatalf(err.Error())
	}
	nodeCmd.AddCommand(deleteNodeCmd)

	moveNodeCmd.Flags().Uint64P("identifier", "i", 0, "Node identifier (ID)")

	err = moveNodeCmd.MarkFlagRequired("identifier")
	if err != nil {
		log.Fatalf(err.Error())
	}

	moveNodeCmd.Flags().StringP("namespace", "n", "", "New namespace")

	err = moveNodeCmd.MarkFlagRequired("namespace")
	if err != nil {
		log.Fatalf(err.Error())
	}
	nodeCmd.AddCommand(moveNodeCmd)

	tagCmd.Flags().Uint64P("identifier", "i", 0, "Node identifier (ID)")

	err = tagCmd.MarkFlagRequired("identifier")
	if err != nil {
		log.Fatalf(err.Error())
	}
	tagCmd.Flags().
		StringSliceP("tags", "t", []string{}, "List of tags to add to the node")
	nodeCmd.AddCommand(tagCmd)
}

var nodeCmd = &cobra.Command{
	Use:     "nodes",
	Short:   "Manage the nodes of Headscale",
	Aliases: []string{"node", "machine", "machines"},
}

var registerNodeCmd = &cobra.Command{
	Use:   "register",
	Short: "Registers a machine to your network",
	Run: func(cmd *cobra.Command, args []string) {
		output, _ := cmd.Flags().GetString("output")
		namespace, err := cmd.Flags().GetString("namespace")
		if err != nil {
			ErrorOutput(err, fmt.Sprintf("Error getting namespace: %s", err), output)

			return
		}

		ctx, client, conn, cancel := getHeadscaleCLIClient()
		defer cancel()
		defer conn.Close()

		machineKey, err := cmd.Flags().GetString("key")
		if err != nil {
			ErrorOutput(
				err,
				fmt.Sprintf("Error getting machine key from flag: %s", err),
				output,
			)

			return
		}

		request := &v1.RegisterMachineRequest{
			Key:       machineKey,
			Namespace: namespace,
		}

		response, err := client.RegisterMachine(ctx, request)
		if err != nil {
			ErrorOutput(
				err,
				fmt.Sprintf(
					"Cannot register machine: %s\n",
					status.Convert(err).Message(),
				),
				output,
			)

			return
		}

		SuccessOutput(response.Machine, "Machine register", output)
	},
}

var listNodesCmd = &cobra.Command{
	Use:     "list",
	Short:   "List nodes",
	Aliases: []string{"ls", "show"},
	Run: func(cmd *cobra.Command, args []string) {
		output, _ := cmd.Flags().GetString("output")
		namespace, err := cmd.Flags().GetString("namespace")
		if err != nil {
			ErrorOutput(err, fmt.Sprintf("Error getting namespace: %s", err), output)

			return
		}
		showTags, err := cmd.Flags().GetBool("tags")
		if err != nil {
			ErrorOutput(err, fmt.Sprintf("Error getting tags flag: %s", err), output)

			return
		}

		ctx, client, conn, cancel := getHeadscaleCLIClient()
		defer cancel()
		defer conn.Close()

		request := &v1.ListMachinesRequest{
			Namespace: namespace,
		}

		response, err := client.ListMachines(ctx, request)
		if err != nil {
			ErrorOutput(
				err,
				fmt.Sprintf("Cannot get nodes: %s", status.Convert(err).Message()),
				output,
			)

			return
		}

		if output != "" {
			SuccessOutput(response.Machines, "", output)

			return
		}

		tableData, err := nodesToPtables(namespace, showTags, response.Machines)
		if err != nil {
			ErrorOutput(err, fmt.Sprintf("Error converting to table: %s", err), output)

			return
		}

		err = pterm.DefaultTable.WithHasHeader().WithData(tableData).Render()
		if err != nil {
			ErrorOutput(
				err,
				fmt.Sprintf("Failed to render pterm table: %s", err),
				output,
			)

			return
		}
	},
}

var expireNodeCmd = &cobra.Command{
	Use:     "expire",
	Short:   "Expire (log out) a machine in your network",
	Long:    "Expiring a node will keep the node in the database and force it to reauthenticate.",
	Aliases: []string{"logout", "exp", "e"},
	Run: func(cmd *cobra.Command, args []string) {
		output, _ := cmd.Flags().GetString("output")

		identifier, err := cmd.Flags().GetUint64("identifier")
		if err != nil {
			ErrorOutput(
				err,
				fmt.Sprintf("Error converting ID to integer: %s", err),
				output,
			)

			return
		}

		ctx, client, conn, cancel := getHeadscaleCLIClient()
		defer cancel()
		defer conn.Close()

		request := &v1.ExpireMachineRequest{
			MachineId: identifier,
		}

		response, err := client.ExpireMachine(ctx, request)
		if err != nil {
			ErrorOutput(
				err,
				fmt.Sprintf(
					"Cannot expire machine: %s\n",
					status.Convert(err).Message(),
				),
				output,
			)

			return
		}

		SuccessOutput(response.Machine, "Machine expired", output)
	},
}

var renameNodeCmd = &cobra.Command{
	Use:   "rename NEW_NAME",
	Short: "Renames a machine in your network",
	Run: func(cmd *cobra.Command, args []string) {
		output, _ := cmd.Flags().GetString("output")

		identifier, err := cmd.Flags().GetUint64("identifier")
		if err != nil {
			ErrorOutput(
				err,
				fmt.Sprintf("Error converting ID to integer: %s", err),
				output,
			)

			return
		}

		ctx, client, conn, cancel := getHeadscaleCLIClient()
		defer cancel()
		defer conn.Close()

		newName := ""
		if len(args) > 0 {
			newName = args[0]
		}
		request := &v1.RenameMachineRequest{
			MachineId: identifier,
			NewName:   newName,
		}

		response, err := client.RenameMachine(ctx, request)
		if err != nil {
			ErrorOutput(
				err,
				fmt.Sprintf(
					"Cannot rename machine: %s\n",
					status.Convert(err).Message(),
				),
				output,
			)

			return
		}

		SuccessOutput(response.Machine, "Machine renamed", output)
	},
}

var deleteNodeCmd = &cobra.Command{
	Use:     "delete",
	Short:   "Delete a node",
	Aliases: []string{"del"},
	Run: func(cmd *cobra.Command, args []string) {
		output, _ := cmd.Flags().GetString("output")

		identifier, err := cmd.Flags().GetUint64("identifier")
		if err != nil {
			ErrorOutput(
				err,
				fmt.Sprintf("Error converting ID to integer: %s", err),
				output,
			)

			return
		}

		ctx, client, conn, cancel := getHeadscaleCLIClient()
		defer cancel()
		defer conn.Close()

		getRequest := &v1.GetMachineRequest{
			MachineId: identifier,
		}

		getResponse, err := client.GetMachine(ctx, getRequest)
		if err != nil {
			ErrorOutput(
				err,
				fmt.Sprintf(
					"Error getting node node: %s",
					status.Convert(err).Message(),
				),
				output,
			)

			return
		}

		deleteRequest := &v1.DeleteMachineRequest{
			MachineId: identifier,
		}

		confirm := false
		force, _ := cmd.Flags().GetBool("force")
		if !force {
			prompt := &survey.Confirm{
				Message: fmt.Sprintf(
					"Do you want to remove the node %s?",
					getResponse.GetMachine().Name,
				),
			}
			err = survey.AskOne(prompt, &confirm)
			if err != nil {
				return
			}
		}

		if confirm || force {
			response, err := client.DeleteMachine(ctx, deleteRequest)
			if output != "" {
				SuccessOutput(response, "", output)

				return
			}
			if err != nil {
				ErrorOutput(
					err,
					fmt.Sprintf(
						"Error deleting node: %s",
						status.Convert(err).Message(),
					),
					output,
				)

				return
			}
			SuccessOutput(
				map[string]string{"Result": "Node deleted"},
				"Node deleted",
				output,
			)
		} else {
			SuccessOutput(map[string]string{"Result": "Node not deleted"}, "Node not deleted", output)
		}
	},
}

var moveNodeCmd = &cobra.Command{
	Use:     "move",
	Short:   "Move node to another namespace",
	Aliases: []string{"mv"},
	Run: func(cmd *cobra.Command, args []string) {
		output, _ := cmd.Flags().GetString("output")

		identifier, err := cmd.Flags().GetUint64("identifier")
		if err != nil {
			ErrorOutput(
				err,
				fmt.Sprintf("Error converting ID to integer: %s", err),
				output,
			)

			return
		}

		namespace, err := cmd.Flags().GetString("namespace")
		if err != nil {
			ErrorOutput(
				err,
				fmt.Sprintf("Error getting namespace: %s", err),
				output,
			)

			return
		}

		ctx, client, conn, cancel := getHeadscaleCLIClient()
		defer cancel()
		defer conn.Close()

		getRequest := &v1.GetMachineRequest{
			MachineId: identifier,
		}

		_, err = client.GetMachine(ctx, getRequest)
		if err != nil {
			ErrorOutput(
				err,
				fmt.Sprintf(
					"Error getting node: %s",
					status.Convert(err).Message(),
				),
				output,
			)

			return
		}

		moveRequest := &v1.MoveMachineRequest{
			MachineId: identifier,
			Namespace: namespace,
		}

		moveResponse, err := client.MoveMachine(ctx, moveRequest)
		if err != nil {
			ErrorOutput(
				err,
				fmt.Sprintf(
					"Error moving node: %s",
					status.Convert(err).Message(),
				),
				output,
			)

			return
		}

		SuccessOutput(moveResponse.Machine, "Node moved to another namespace", output)
	},
}

func nodesToPtables(
	currentNamespace string,
	showTags bool,
	machines []*v1.Machine,
) (pterm.TableData, error) {
<<<<<<< HEAD
	tableData := pterm.TableData{
		{
			"ID",
			"Hostname",
			"Friendly name",
			"NodeKey",
			"Namespace",
			"IP addresses",
			"Ephemeral",
			"Last seen",
			"Online",
			"Expired",
		},
=======
	tableHeader := []string{
		"ID",
		"Name",
		"NodeKey",
		"Namespace",
		"IP addresses",
		"Ephemeral",
		"Last seen",
		"Online",
		"Expired",
	}
	if showTags {
		tableHeader = append(tableHeader, []string{
			"ForcedTags",
			"InvalidTags",
			"ValidTags",
		}...)
>>>>>>> 747d64cd
	}
	tableData := pterm.TableData{tableHeader}

	for _, machine := range machines {
		var ephemeral bool
		if machine.PreAuthKey != nil && machine.PreAuthKey.Ephemeral {
			ephemeral = true
		}

		var lastSeen time.Time
		var lastSeenTime string
		if machine.LastSeen != nil {
			lastSeen = machine.LastSeen.AsTime()
			lastSeenTime = lastSeen.Format("2006-01-02 15:04:05")
		}

		var expiry time.Time
		if machine.Expiry != nil {
			expiry = machine.Expiry.AsTime()
		}

		var nodeKey key.NodePublic
		err := nodeKey.UnmarshalText(
			[]byte(headscale.NodePublicKeyEnsurePrefix(machine.NodeKey)),
		)
		if err != nil {
			return nil, err
		}

		var online string
		if lastSeen.After(
			time.Now().Add(-5 * time.Minute),
		) { // TODO: Find a better way to reliably show if online
			online = pterm.LightGreen("online")
		} else {
			online = pterm.LightRed("offline")
		}

		var expired string
		if expiry.IsZero() || expiry.After(time.Now()) {
			expired = pterm.LightGreen("no")
		} else {
			expired = pterm.LightRed("yes")
		}

		var forcedTags string
		for _, tag := range machine.ForcedTags {
			forcedTags += "," + tag
		}
		forcedTags = strings.TrimLeft(forcedTags, ",")
		var invalidTags string
		for _, tag := range machine.InvalidTags {
			if !contains(machine.ForcedTags, tag) {
				invalidTags += "," + pterm.LightRed(tag)
			}
		}
		invalidTags = strings.TrimLeft(invalidTags, ",")
		var validTags string
		for _, tag := range machine.ValidTags {
			if !contains(machine.ForcedTags, tag) {
				validTags += "," + pterm.LightGreen(tag)
			}
		}
		validTags = strings.TrimLeft(validTags, ",")

		var namespace string
		if currentNamespace == "" || (currentNamespace == machine.Namespace.Name) {
			namespace = pterm.LightMagenta(machine.Namespace.Name)
		} else {
			// Shared into this namespace
			namespace = pterm.LightYellow(machine.Namespace.Name)
		}

		var IPV4Address string
		var IPV6Address string
		for _, addr := range machine.IpAddresses {
			if netaddr.MustParseIP(addr).Is4() {
				IPV4Address = addr
			} else {
				IPV6Address = addr
			}
		}

		nodeData := []string{
			strconv.FormatUint(machine.Id, headscale.Base10),
			machine.Name,
			nodeKey.ShortString(),
			namespace,
			strings.Join([]string{IPV4Address, IPV6Address}, ", "),
			strconv.FormatBool(ephemeral),
			lastSeenTime,
			online,
			expired,
		}
		if showTags {
			nodeData = append(nodeData, []string{forcedTags, invalidTags, validTags}...)
		}
		tableData = append(
			tableData,
<<<<<<< HEAD
			[]string{
				strconv.FormatUint(machine.Id, headscale.Base10),
				machine.Name,
				machine.GivenName,
				nodeKey.ShortString(),
				namespace,
				strings.Join(machine.IpAddresses, ", "),
				strconv.FormatBool(ephemeral),
				lastSeenTime,
				online,
				expired,
			},
=======
			nodeData,
>>>>>>> 747d64cd
		)
	}

	return tableData, nil
}

var tagCmd = &cobra.Command{
	Use:     "tag",
	Short:   "Manage the tags of a node",
	Aliases: []string{"tags", "t"},
	Run: func(cmd *cobra.Command, args []string) {
		output, _ := cmd.Flags().GetString("output")
		ctx, client, conn, cancel := getHeadscaleCLIClient()
		defer cancel()
		defer conn.Close()

		// retrieve flags from CLI
		identifier, err := cmd.Flags().GetUint64("identifier")
		if err != nil {
			ErrorOutput(
				err,
				fmt.Sprintf("Error converting ID to integer: %s", err),
				output,
			)

			return
		}
		tagsToSet, err := cmd.Flags().GetStringSlice("tags")
		if err != nil {
			ErrorOutput(
				err,
				fmt.Sprintf("Error retrieving list of tags to add to machine, %v", err),
				output,
			)

			return
		}

		// Sending tags to machine
		request := &v1.SetTagsRequest{
			MachineId: identifier,
			Tags:      tagsToSet,
		}
		resp, err := client.SetTags(ctx, request)
		if err != nil {
			ErrorOutput(
				err,
				fmt.Sprintf("Error while sending tags to headscale: %s", err),
				output,
			)

			return
		}

		if resp != nil {
			SuccessOutput(
				resp.GetMachine(),
				"Machine updated",
				output,
			)
		}
	},
}<|MERGE_RESOLUTION|>--- conflicted
+++ resolved
@@ -463,21 +463,6 @@
 	showTags bool,
 	machines []*v1.Machine,
 ) (pterm.TableData, error) {
-<<<<<<< HEAD
-	tableData := pterm.TableData{
-		{
-			"ID",
-			"Hostname",
-			"Friendly name",
-			"NodeKey",
-			"Namespace",
-			"IP addresses",
-			"Ephemeral",
-			"Last seen",
-			"Online",
-			"Expired",
-		},
-=======
 	tableHeader := []string{
 		"ID",
 		"Name",
@@ -495,7 +480,6 @@
 			"InvalidTags",
 			"ValidTags",
 		}...)
->>>>>>> 747d64cd
 	}
 	tableData := pterm.TableData{tableHeader}
 
@@ -595,22 +579,7 @@
 		}
 		tableData = append(
 			tableData,
-<<<<<<< HEAD
-			[]string{
-				strconv.FormatUint(machine.Id, headscale.Base10),
-				machine.Name,
-				machine.GivenName,
-				nodeKey.ShortString(),
-				namespace,
-				strings.Join(machine.IpAddresses, ", "),
-				strconv.FormatBool(ephemeral),
-				lastSeenTime,
-				online,
-				expired,
-			},
-=======
 			nodeData,
->>>>>>> 747d64cd
 		)
 	}
 
