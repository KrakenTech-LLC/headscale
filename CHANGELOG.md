# CHANGELOG

**TBD (TBD):**

**Changes**:

**0.12.4 (2022-01-29):**

**Changes**:

- Make gRPC Unix Socket permissions configurable [#292](https://github.com/juanfont/headscale/pull/292)
- Trim whitespace before reading Private Key from file [#289](https://github.com/juanfont/headscale/pull/289)
- Add new command to generate a private key for `headscale` [#290](https://github.com/juanfont/headscale/pull/290)
- Fixed issue where hosts deleted from control server may be written back to the database, as long as they are connected to the control server [#278](https://github.com/juanfont/headscale/pull/278)
<<<<<<< HEAD
- `ip_prefix` is now superseded by `ip_prefixes` in the configuration [#208](https://github.com/juanfont/headscale/pull/208)
=======
>>>>>>> d8ce4403

**0.12.3 (2022-01-13):**

**Changes**:

- Added Alpine container [#270](https://github.com/juanfont/headscale/pull/270)
- Minor updates in dependencies [#271](https://github.com/juanfont/headscale/pull/271)

**0.12.2 (2022-01-11):**

Happy New Year!

**Changes**:

- Fix Docker release [#258](https://github.com/juanfont/headscale/pull/258)
- Rewrite main docs [#262](https://github.com/juanfont/headscale/pull/262)
- Improve Docker docs [#263](https://github.com/juanfont/headscale/pull/263)

**0.12.1 (2021-12-24):**

(We are skipping 0.12.0 to correct a mishap done weeks ago with the version tagging)

**BREAKING**:

- Upgrade to Tailscale 1.18 [#229](https://github.com/juanfont/headscale/pull/229)
  - This change requires a new format for private key, private keys are now generated automatically:
    1. Delete your current key
    2. Restart `headscale`, a new key will be generated.
    3. Restart all Tailscale clients to fetch the new key

**Changes**:

- Unify configuration example [#197](https://github.com/juanfont/headscale/pull/197)
- Add stricter linting and formatting [#223](https://github.com/juanfont/headscale/pull/223)

**Features**:

- Add gRPC and HTTP API (HTTP API is currently disabled) [#204](https://github.com/juanfont/headscale/pull/204)
- Use gRPC between the CLI and the server [#206](https://github.com/juanfont/headscale/pull/206), [#212](https://github.com/juanfont/headscale/pull/212)
- Beta OpenID Connect support [#126](https://github.com/juanfont/headscale/pull/126), [#227](https://github.com/juanfont/headscale/pull/227)

**0.11.0 (2021-10-25):**

**BREAKING**:

- Make headscale fetch DERP map from URL and file [#196](https://github.com/juanfont/headscale/pull/196)<|MERGE_RESOLUTION|>--- conflicted
+++ resolved
@@ -2,7 +2,14 @@
 
 **TBD (TBD):**
 
+**0.13.0 (2022-xx-xx):**
+
+**Features**:
+- Add IPv6 support to the prefix assigned to namespaces
+
 **Changes**:
+- `ip_prefix` is now superseded by `ip_prefixes` in the configuration [#208](https://github.com/juanfont/headscale/pull/208)
+
 
 **0.12.4 (2022-01-29):**
 
@@ -12,10 +19,6 @@
 - Trim whitespace before reading Private Key from file [#289](https://github.com/juanfont/headscale/pull/289)
 - Add new command to generate a private key for `headscale` [#290](https://github.com/juanfont/headscale/pull/290)
 - Fixed issue where hosts deleted from control server may be written back to the database, as long as they are connected to the control server [#278](https://github.com/juanfont/headscale/pull/278)
-<<<<<<< HEAD
-- `ip_prefix` is now superseded by `ip_prefixes` in the configuration [#208](https://github.com/juanfont/headscale/pull/208)
-=======
->>>>>>> d8ce4403
 
 **0.12.3 (2022-01-13):**
 
